# Changelog

All PRs to the Wasmer repository must add to this file.

Blocks of changes will separated by version increments.

## **[Unreleased]**
<<<<<<< HEAD
- [#598](https://github.com/wasmerio/wasmer/pull/598) LLVM Backend is now supported in Windows
=======
- [#599](https://github.com/wasmerio/wasmer/pull/599) Fix llvm backend failures in fat spec tests and simd_binaryen spec test.
>>>>>>> 7106a4f3
- [#579](https://github.com/wasmerio/wasmer/pull/579) Fix bug in caching with LLVM and Singlepass backends.
  Add `default-backend-singlepass`, `default-backend-llvm`, and `default-backend-cranelift` features to `wasmer-runtime`
  to control the `default_compiler()` function (this is a breaking change).  Add `compiler_for_backend` function in `wasmer-runtime`
- [#561](https://github.com/wasmerio/wasmer/pull/561) Call the `data_finalizer` field on the `Ctx`
- [#576](https://github.com/wasmerio/wasmer/pull/576) fix `Drop` of uninit `Ctx`
- [#542](https://github.com/wasmerio/wasmer/pull/542) Add SIMD support to Wasmer (LLVM backend only)
  - Updates LLVM to version 8.0

## 0.5.7 - 2019-07-23
- [#575](https://github.com/wasmerio/wasmer/pull/575) Prepare for release; update wapm to 0.3.6
- [#555](https://github.com/wasmerio/wasmer/pull/555) WASI filesystem rewrite.  Major improvements
  - adds virtual root showing all preopened directories
  - improved sandboxing and code-reuse
  - symlinks work in a lot more situations
  - many misc. improvements to most syscalls touching the filesystem

## 0.5.6 - 2019-07-16
- [#565](https://github.com/wasmerio/wasmer/pull/565) Update wapm and bump version to 0.5.6
- [#563](https://github.com/wasmerio/wasmer/pull/563) Improve wasi testing infrastructure
  - fixes arg parsing from comments & fixes the mapdir test to have the native code doing the same thing as the WASI code
  - makes wasitests-generate output stdout/stderr by default & adds function to print stdout and stderr for a command if it fails
  - compiles wasm with size optimizations & strips generated wasm with wasm-strip
- [#554](https://github.com/wasmerio/wasmer/pull/554) Finish implementation of `wasi::fd_seek`, fix bug in filestat
- [#550](https://github.com/wasmerio/wasmer/pull/550) Fix singlepass compilation error with `imul` instruction


## 0.5.5 - 2019-07-10
- [#541](https://github.com/wasmerio/wasmer/pull/541) Fix dependency graph by making separate test crates; ABI implementations should not depend on compilers. Add Cranelift fork as git submodule of clif-backend
- [#537](https://github.com/wasmerio/wasmer/pull/537) Add hidden flag (`--cache-key`) to use prehashed key into the compiled wasm cache and change compiler backend-specific caching to use directories
- [#536](https://github.com/wasmerio/wasmer/pull/536) ~Update cache to use compiler backend name in cache key~

## 0.5.4 - 2019-07-06
- [#529](https://github.com/wasmerio/wasmer/pull/529) Updates the Wasm Interface library, which is used by wapm, with bug fixes and error message improvements

## 0.5.3 - 2019-07-03
- [#523](https://github.com/wasmerio/wasmer/pull/523) Update wapm version to fix bug related to signed packages in the global namespace and locally-stored public keys

## 0.5.2 - 2019-07-02
- [#516](https://github.com/wasmerio/wasmer/pull/516) Add workaround for singlepass miscompilation on GetLocal
- [#521](https://github.com/wasmerio/wasmer/pull/521) Update Wapm-cli, bump version numbers
- [#518](https://github.com/wasmerio/wasmer/pull/518) Update Cranelift and WasmParser
- [#514](https://github.com/wasmerio/wasmer/pull/514) [#519](https://github.com/wasmerio/wasmer/pull/519) Improved Emscripten network related calls, added a null check to `WasmPtr`
- [#515](https://github.com/wasmerio/wasmer/pull/515) Improved Emscripten dyncalls
- [#513](https://github.com/wasmerio/wasmer/pull/513) Fix emscripten lseek implementation.
- [#510](https://github.com/wasmerio/wasmer/pull/510) Simplify construction of floating point constants in LLVM backend. Fix LLVM assertion failure due to definition of %ctx.

## 0.5.1 - 2019-06-24
- [#508](https://github.com/wasmerio/wasmer/pull/508) Update wapm version, includes bug fixes

## 0.5.0 - 2019-06-17

- [#471](https://github.com/wasmerio/wasmer/pull/471) Added missing functions to run Python. Improved Emscripten bindings
- [#494](https://github.com/wasmerio/wasmer/pull/494) Remove deprecated type aliases from libc in the runtime C API
- [#493](https://github.com/wasmerio/wasmer/pull/493) `wasmer_module_instantiate` has better error messages in the runtime C API
- [#474](https://github.com/wasmerio/wasmer/pull/474) Set the install name of the dylib to `@rpath`
- [#490](https://github.com/wasmerio/wasmer/pull/490) Add MiddlewareChain and StreamingCompiler to runtime
- [#487](https://github.com/wasmerio/wasmer/pull/487) Fix stack offset check in singlepass backend 
- [#450](https://github.com/wasmerio/wasmer/pull/450) Added Metering
- [#481](https://github.com/wasmerio/wasmer/pull/481) Added context trampoline into runtime
- [#484](https://github.com/wasmerio/wasmer/pull/484) Fix bugs in emscripten socket syscalls
- [#476](https://github.com/wasmerio/wasmer/pull/476) Fix bug with wasi::environ_get, fix off by one error in wasi::environ_sizes_get
- [#470](https://github.com/wasmerio/wasmer/pull/470) Add mapdir support to Emscripten, implement getdents for Unix
- [#467](https://github.com/wasmerio/wasmer/pull/467) `wasmer_instantiate` returns better error messages in the runtime C API
- [#463](https://github.com/wasmerio/wasmer/pull/463) Fix bug in WASI path_open allowing one level above preopened dir to be accessed
- [#461](https://github.com/wasmerio/wasmer/pull/461) Prevent passing negative lengths in various places in the runtime C API
- [#459](https://github.com/wasmerio/wasmer/pull/459) Add monotonic and real time clocks for wasi on windows
- [#447](https://github.com/wasmerio/wasmer/pull/447) Add trace macro (`--features trace`) for more verbose debug statements
- [#451](https://github.com/wasmerio/wasmer/pull/451) Add `--mapdir=src:dest` flag to rename host directories in the guest context
- [#457](https://github.com/wasmerio/wasmer/pull/457) Implement file metadata for WASI, fix bugs in WASI clock code for Unix platforms

## 0.4.2 - 2019-05-16

- [#416](https://github.com/wasmerio/wasmer/pull/416) Remote code loading framework
- [#449](https://github.com/wasmerio/wasmer/pull/449) Fix bugs: opening host files in filestat and opening with write permissions unconditionally in path_open
- [#442](https://github.com/wasmerio/wasmer/pull/442) Misc. WASI FS fixes and implement readdir
- [#440](https://github.com/wasmerio/wasmer/pull/440) Fix type mismatch between `wasmer_instance_call` and `wasmer_export_func_*_arity` functions in the runtime C API.
- [#269](https://github.com/wasmerio/wasmer/pull/269) Add better runtime docs
- [#432](https://github.com/wasmerio/wasmer/pull/432) Fix returned value of `wasmer_last_error_message` in the runtime C API
- [#429](https://github.com/wasmerio/wasmer/pull/429) Get wasi::path_filestat_get working for some programs; misc. minor WASI FS improvements
- [#413](https://github.com/wasmerio/wasmer/pull/413) Update LLVM backend to use new parser codegen traits

## 0.4.1 - 2019-05-06

- [#426](https://github.com/wasmerio/wasmer/pull/426) Update wapm-cli submodule, bump version to 0.4.1
- [#422](https://github.com/wasmerio/wasmer/pull/422) Improved Emscripten functions to run optipng and pngquant compiled to wasm
- [#409](https://github.com/wasmerio/wasmer/pull/409) Improved Emscripten functions to run JavascriptCore compiled to wasm
- [#399](https://github.com/wasmerio/wasmer/pull/399) Add example of using a plugin extended from WASI
- [#397](https://github.com/wasmerio/wasmer/pull/397) Fix WASI fs abstraction to work on Windows
- [#390](https://github.com/wasmerio/wasmer/pull/390) Pin released wapm version and add it as a git submodule
- [#408](https://github.com/wasmerio/wasmer/pull/408) Add images to windows installer and update installer to add wapm bin directory to path

## 0.4.0 - 2019-04-23

- [#383](https://github.com/wasmerio/wasmer/pull/383) Hook up wasi exit code to wasmer cli.
- [#382](https://github.com/wasmerio/wasmer/pull/382) Improve error message on `--backend` flag to only suggest currently enabled backends
- [#381](https://github.com/wasmerio/wasmer/pull/381) Allow retrieving propagated user errors.
- [#379](https://github.com/wasmerio/wasmer/pull/379) Fix small return types from imported functions.
- [#371](https://github.com/wasmerio/wasmer/pull/371) Add more Debug impl for WASI types
- [#368](https://github.com/wasmerio/wasmer/pull/368) Fix issue with write buffering
- [#343](https://github.com/wasmerio/wasmer/pull/343) Implement preopened files for WASI and fix aligment issue when accessing WASI memory
- [#367](https://github.com/wasmerio/wasmer/pull/367) Add caching support to the LLVM backend.
- [#366](https://github.com/wasmerio/wasmer/pull/366) Remove `UserTrapper` trait to fix [#365](https://github.com/wasmerio/wasmer/issues/365).
- [#348](https://github.com/wasmerio/wasmer/pull/348) Refactor internal runtime ↔️ backend abstraction.
- [#355](https://github.com/wasmerio/wasmer/pull/355) Misc changes to `Cargo.toml`s for publishing
- [#352](https://github.com/wasmerio/wasmer/pull/352) Bump version numbers to 0.3.0
- [#351](https://github.com/wasmerio/wasmer/pull/351) Add hidden option to specify wasm program name (can be used to improve error messages)
- [#350](https://github.com/wasmerio/wasmer/pull/350) Enforce that CHANGELOG.md is updated through CI.
- [#349](https://github.com/wasmerio/wasmer/pull/349) Add [CHANGELOG.md](https://github.com/wasmerio/wasmer/blob/master/CHANGELOG.md).

## 0.3.0 - 2019-04-12

- [#276](https://github.com/wasmerio/wasmer/pull/276) [#288](https://github.com/wasmerio/wasmer/pull/288) [#344](https://github.com/wasmerio/wasmer/pull/344) Use new singlepass backend (with the `--backend=singlepass` when running Wasmer)
- [#338](https://github.com/wasmerio/wasmer/pull/338) Actually catch traps/panics/etc when using a typed func.
- [#325](https://github.com/wasmerio/wasmer/pull/325) Fixed func_index in debug mode
- [#323](https://github.com/wasmerio/wasmer/pull/323) Add validate subcommand to validate Wasm files
- [#321](https://github.com/wasmerio/wasmer/pull/321) Upgrade to Cranelift 0.3.0
- [#319](https://github.com/wasmerio/wasmer/pull/319) Add Export and GlobalDescriptor to Runtime API
- [#310](https://github.com/wasmerio/wasmer/pull/310) Cleanup warnings
- [#299](https://github.com/wasmerio/wasmer/pull/299) [#300](https://github.com/wasmerio/wasmer/pull/300) [#301](https://github.com/wasmerio/wasmer/pull/301) [#303](https://github.com/wasmerio/wasmer/pull/303) [#304](https://github.com/wasmerio/wasmer/pull/304) [#305](https://github.com/wasmerio/wasmer/pull/305) [#306](https://github.com/wasmerio/wasmer/pull/306) [#307](https://github.com/wasmerio/wasmer/pull/307) Add support for WASI 🎉
- [#286](https://github.com/wasmerio/wasmer/pull/286) Add extend to imports
- [#278](https://github.com/wasmerio/wasmer/pull/278) Add versioning to cache
- [#250](https://github.com/wasmerio/wasmer/pull/250) Setup bors<|MERGE_RESOLUTION|>--- conflicted
+++ resolved
@@ -5,11 +5,8 @@
 Blocks of changes will separated by version increments.
 
 ## **[Unreleased]**
-<<<<<<< HEAD
 - [#598](https://github.com/wasmerio/wasmer/pull/598) LLVM Backend is now supported in Windows
-=======
 - [#599](https://github.com/wasmerio/wasmer/pull/599) Fix llvm backend failures in fat spec tests and simd_binaryen spec test.
->>>>>>> 7106a4f3
 - [#579](https://github.com/wasmerio/wasmer/pull/579) Fix bug in caching with LLVM and Singlepass backends.
   Add `default-backend-singlepass`, `default-backend-llvm`, and `default-backend-cranelift` features to `wasmer-runtime`
   to control the `default_compiler()` function (this is a breaking change).  Add `compiler_for_backend` function in `wasmer-runtime`
