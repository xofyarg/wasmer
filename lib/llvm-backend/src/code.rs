--- conflicted
+++ resolved
@@ -1,6 +1,6 @@
 use crate::{
     backend::LLVMBackend,
-    intrinsics::{CtxType, GlobalCache, Intrinsics, MemoryCache},
+    intrinsics::{tbaa_label, CtxType, GlobalCache, Intrinsics, MemoryCache},
     read_info::{blocktype_to_type, type_to_type},
     stackmap::{StackmapEntry, StackmapEntryKind, StackmapRegistry, ValueSemantic},
     state::{ControlFrame, ExtraInfo, IfElseState, State},
@@ -38,16 +38,6 @@
 };
 use wasmparser::{BinaryReaderError, MemoryImmediate, Operator, Type as WpType};
 
-<<<<<<< HEAD
-use crate::backend::LLVMBackend;
-use crate::intrinsics::{tbaa_label, CtxType, GlobalCache, Intrinsics, MemoryCache};
-use crate::read_info::{blocktype_to_type, type_to_type};
-use crate::stackmap::{StackmapEntry, StackmapEntryKind, StackmapRegistry, ValueSemantic};
-use crate::state::{ControlFrame, ExtraInfo, IfElseState, State};
-use crate::trampolines::generate_trampolines;
-
-=======
->>>>>>> 656491a3
 fn func_sig_to_llvm(
     context: &Context,
     intrinsics: &Intrinsics,
