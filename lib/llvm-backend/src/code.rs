--- conflicted
+++ resolved
@@ -3017,13 +3017,8 @@
                 state.push1(res);
             }
             Operator::F32Max => {
-<<<<<<< HEAD
-                // This implements the same logic as LLVM's @llvm.minimum
-                // intrinsic would, but x86 lowering of that intrinsics
-=======
                 // This implements the same logic as LLVM's @llvm.maximum
                 // intrinsic would, but x86 lowering of that intrinsic
->>>>>>> 33a2b361
                 // encounters a fatal error in LLVM 8 and LLVM 9.
                 let (v1, v2) = state.pop2()?;
 
@@ -3075,13 +3070,8 @@
                 state.push1(res);
             }
             Operator::F64Max => {
-<<<<<<< HEAD
-                // This implements the same logic as LLVM's @llvm.minimum
-                // intrinsic would, but x86 lowering of that intrinsics
-=======
                 // This implements the same logic as LLVM's @llvm.maximum
                 // intrinsic would, but x86 lowering of that intrinsic
->>>>>>> 33a2b361
                 // encounters a fatal error in LLVM 8 and LLVM 9.
                 let (v1, v2) = state.pop2()?;
 
